--- conflicted
+++ resolved
@@ -130,17 +130,6 @@
     Waveform data can be written out (as SAC files) or
     returned as a single Stream
     '''
-<<<<<<< HEAD
-
-    for Event in Catalog:
-        st = query_waveforms(Event, station, loc_code)
-        if write_out:
-            #To write out the Stream objects as sac files with updated headers we need to
-            #do a bit of a hack
-            pass
-
-def write_out_st():
-=======
     print(f'{len(Catalog)} events to query')
     # turn UserWarnings (which we get if there is no response into errors
     # which we can try, except. 
@@ -161,29 +150,19 @@
         return st_out
             
 def multithread_waveform_query(nproc, Catalog, station, path):
->>>>>>> 4e05c1a7
     '''
     Multithreaded option to query data. Assumes that you want data to be written out.
     Uses Pool object
     '''
-<<<<<<< HEAD
-    pass
-=======
     catalog_query = partial(query_for_event, station=station, path=path)
->>>>>>> 4e05c1a7
 
     with closing(Pool(processes = nproc)) as pool:
         pool.map(catalog_query, Catalog)
 
-    
-
 def make_sactrace(Event, station, Trace):
     '''
     use the Obspy SACTrace object to update sac headers more accurately
     '''
-<<<<<<< HEAD
-    pass
-=======
     sactr = SACTrace.from_obspy_trace(Trace)
     # Set origin time
     otime = Event.origins[0].time
@@ -220,7 +199,6 @@
     if len(arrivals) > 1:
         raise ValueError('2 SKS phases!!!')
     return arrivals[0].time 
->>>>>>> 4e05c1a7
 
 if __name__ == '__main__':
 
@@ -234,16 +212,10 @@
     end = UTCDateTime("2022-01-01T00:00:00")
 
     path = '/Users/ja17375/Projects/DeepMelt/Ethiopia/FURI_data/'
-<<<<<<< HEAD
-    events = make_event_query(stla, stlo, start, end)
-    print(len(events))
-    events.write(f"{path}/{station}_data.xml", format="QUAKEML")
-=======
     events = make_event_query(furi, start, end)
     events.write(f"{path}/{furi['name']}_data.xml", format="QUAKEML")
     #events = obspy.read_events(f'{path}/FURI_data.xml', format='QUAKEML')
     # get_waveforms_for_catalog(events, station, write_out=True,
     #             path='/Users/ja17375/Projects/DeepMelt/Ethiopia/FURI_data/data')
     multithread_waveform_query(4, events, furi, path='/Users/ja17375/Projects/DeepMelt/Ethiopia/FURI_data/data')
-   
->>>>>>> 4e05c1a7
+   